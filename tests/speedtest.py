# -*- encoding: utf-8 -*-
'Speed test jottalib'
#
# This file is part of jottalib.
#
# jottalib is free software: you can redistribute it and/or modify
# it under the terms of the GNU General Public License as published by
# the Free Software Foundation, either version 3 of the License, or
# (at your option) any later version.
#
# jottalib is distributed in the hope that it will be useful,
# but WITHOUT ANY WARRANTY; without even the implied warranty of
# MERCHANTABILITY or FITNESS FOR A PARTICULAR PURPOSE.  See the
# GNU General Public License for more details.
#
# You should have received a copy of the GNU General Public License
# along with jottafs.  If not, see <http://www.gnu.org/licenses/>.
#
# Copyright 2015 Håvard Gulldahl <havard@gulldahl.no>

# metadata
__author__ = 'havard@gulldahl.no'

# import standardlib
import os, os.path, tempfile, time, math


from clint.textui import progress, puts, colored
from clint.textui.progress import Bar as ProgressBar

#import httplib
#httplib.HTTPConnection.debuglevel = 1



# import jotta
from jottalib import JFS, __version__
from sansrequests import JFS as LiteJFS

def humanizeFileSize(size):
    size = abs(size)
    if (size==0):
        return "0B"
    units = ['B','KiB','MiB','GiB','TiB','PiB','EiB','ZiB','YiB']
    p = math.floor(math.log(size, 2)/10)
    return "%.3f%s" % (size/math.pow(1024,p),units[int(p)])

if __name__ == '__main__':
    # we need an active login to test
    import netrc
    try:
        n = netrc.netrc()
        username, account, password = n.authenticators('jottacloud') # read .netrc entry for 'machine jottacloud'
    except Exception as e:
        logging.exception(e)
        username = os.environ['JOTTACLOUD_USERNAME']
        password = os.environ['JOTTACLOUD_PASSWORD']

    jfs = JFS.JFS(username, password)
    lite = LiteJFS(username, password)

    filesize = 1024*10*10

    data = os.urandom(filesize)
    testfile = tempfile.NamedTemporaryFile()
    puts(colored.blue('Creating test file.'))
    for i in progress.bar(range(0, 1000)):
        testfile.write(data)
    filesize = os.path.getsize(testfile.name)

    p = '/Jotta/Archive/test/%s.data' % os.path.basename(testfile.name)

    # UPLOAD TEST
    puts(colored.green('Test 1 | requests | Upload | File size: %s' % humanizeFileSize(filesize)))
    _start = time.time()
    progr = ProgressBar(expected_size=filesize)
    def UP(monitor, total):
        progr.show(monitor.bytes_read)
    fileobj = jfs.up(p, testfile, upload_callback=UP)
    _end = time.time()
    puts(colored.magenta("Network upload speed %s/sec \n" % ( humanizeFileSize( (filesize / (_end-_start)) ) )))

    # DOWNLOAD TEST 1
    puts(colored.green('Test 2 | requests | Read | File size: %s' % humanizeFileSize(filesize)))
    _start = time.time()
    x = fileobj.read()
    _end = time.time()
<<<<<<< HEAD
    puts(colored.magenta("Network download speed %s/sec" % ( humanizeFileSize( (filesize / (_end-_start)) ) )))
    del x
=======
    puts(colored.magenta("Network download speed %s/sec \n" % ( humanizeFileSize( (filesize / (_end-_start)) ) )))
>>>>>>> de013432

    # DOWNLOAD TEST 2
    puts(colored.green('Test 2 | requests | Stream | File size: %s' % humanizeFileSize(filesize)))
    progr2 = ProgressBar(expected_size=filesize)
    _start = time.time()
    _bytesread = 0
    for chunk in fileobj.stream():
        _bytesread = _bytesread + len(chunk)
        progr2.show(_bytesread)
    _end = time.time()
    puts(colored.magenta("Network download speed %s/sec \n" % ( humanizeFileSize( (filesize / (_end-_start)) ) )))

    # TODO: PRINT STATS IN A TABLE FOR COMPARISON / BOOKKEEPING
    # Versions: jottalib, urllib3, requests, jottaAPI
    # Server version from jottacloud.com

    # TEST WITHOUR REQUESTS, ONLY urllib3
<<<<<<< HEAD
    # UPLOAD TEST
    #
    # 2015-07-30 Disabled until urllib3 supports streaming uploads. HG
    #
    #
    #puts(colored.green('Test4. urllib3 upload speed. File size: %s' % humanizeFileSize(filesize)))
    #_start = time.time()
    #progr = ProgressBar(expected_size=filesize)
    #def UP(monitor, total):
    #    progr.show(monitor.bytes_read)
    #fileobj = lite.up(p, testfile)#, upload_callback=UP)
    #_end = time.time()
    #puts(colored.magenta("Network upload speed %s/sec" % ( humanizeFileSize( (filesize / (_end-_start)) ) )))

=======
>>>>>>> de013432

    # DOWNLOAD TEST 1
    puts(colored.green('Test 3 | urllib3 | Read | File size: %s' % humanizeFileSize(filesize)))
    _start = time.time()
    x = lite.get('%s?mode=bin' % p).read()
    _end = time.time()
<<<<<<< HEAD
    puts(colored.magenta("Network download speed %s/sec" % ( humanizeFileSize( (filesize / (_end-_start)) ) )))
    del x

    # DOWNLOAD TEST 2
    puts(colored.green('Test5. urllib3 stream speed. File size: %s' % humanizeFileSize(filesize)))
=======
    puts(colored.magenta("Network download speed %s/sec \n" % ( humanizeFileSize( (filesize / (_end-_start)) ) )))

    # DOWNLOAD TEST 2
    puts(colored.green('Test 3 | urllib3 | Stream | File size: %s' % humanizeFileSize(filesize)))
>>>>>>> de013432
    progr2 = ProgressBar(expected_size=filesize)
    _start = time.time()
    _bytesread = 0
    for chunk in lite.get('%s?mode=bin' % p).stream():
        _bytesread = _bytesread + len(chunk)
        progr2.show(_bytesread)
    _end = time.time()
    puts(colored.magenta("Network download speed %s/sec" % ( humanizeFileSize( (filesize / (_end-_start)) ) )))

    # CLEANUP JOTTALIB
    fileobj.delete()

    #
    puts(colored.blue('\nFinished.'))<|MERGE_RESOLUTION|>--- conflicted
+++ resolved
@@ -85,12 +85,8 @@
     _start = time.time()
     x = fileobj.read()
     _end = time.time()
-<<<<<<< HEAD
-    puts(colored.magenta("Network download speed %s/sec" % ( humanizeFileSize( (filesize / (_end-_start)) ) )))
+    puts(colored.magenta("Network download speed %s/sec \n" % ( humanizeFileSize( (filesize / (_end-_start)) ) )))
     del x
-=======
-    puts(colored.magenta("Network download speed %s/sec \n" % ( humanizeFileSize( (filesize / (_end-_start)) ) )))
->>>>>>> de013432
 
     # DOWNLOAD TEST 2
     puts(colored.green('Test 2 | requests | Stream | File size: %s' % humanizeFileSize(filesize)))
@@ -108,7 +104,6 @@
     # Server version from jottacloud.com
 
     # TEST WITHOUR REQUESTS, ONLY urllib3
-<<<<<<< HEAD
     # UPLOAD TEST
     #
     # 2015-07-30 Disabled until urllib3 supports streaming uploads. HG
@@ -123,26 +118,16 @@
     #_end = time.time()
     #puts(colored.magenta("Network upload speed %s/sec" % ( humanizeFileSize( (filesize / (_end-_start)) ) )))
 
-=======
->>>>>>> de013432
-
     # DOWNLOAD TEST 1
     puts(colored.green('Test 3 | urllib3 | Read | File size: %s' % humanizeFileSize(filesize)))
     _start = time.time()
     x = lite.get('%s?mode=bin' % p).read()
     _end = time.time()
-<<<<<<< HEAD
-    puts(colored.magenta("Network download speed %s/sec" % ( humanizeFileSize( (filesize / (_end-_start)) ) )))
+    puts(colored.magenta("Network download speed %s/sec \n" % ( humanizeFileSize( (filesize / (_end-_start)) ) )))
     del x
 
     # DOWNLOAD TEST 2
-    puts(colored.green('Test5. urllib3 stream speed. File size: %s' % humanizeFileSize(filesize)))
-=======
-    puts(colored.magenta("Network download speed %s/sec \n" % ( humanizeFileSize( (filesize / (_end-_start)) ) )))
-
-    # DOWNLOAD TEST 2
     puts(colored.green('Test 3 | urllib3 | Stream | File size: %s' % humanizeFileSize(filesize)))
->>>>>>> de013432
     progr2 = ProgressBar(expected_size=filesize)
     _start = time.time()
     _bytesread = 0
